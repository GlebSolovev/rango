import sys, os
import ipdb
from tqdm import tqdm
from typing import Optional
from data_management.splits import DataSplit, Split, FileInfo, file_from_split
from data_management.dataset_file import DatasetFile
from tactic_gen.lm_example import fmt_from_conf, LmFormatter, LmExample


<<<<<<< HEAD
def all_files(data_split: DataSplit, formatter: LmFormatter):
    dp_obj: Optional[DatasetFile] = None
    f_info: Optional[FileInfo] = None
    success_file: Optional[int] = None
    for i, file_info in enumerate(data_split.get_file_list(Split.TRAIN)):
        f_info = file_info
        success_file = i
        if not os.path.exists(os.path.join(proof_bank_loc, f_info.dp_name)):
            continue
        try:
            dp_obj = file_info.get_dp("raw-data/coq-dataset")
        except FileNotFoundError:
            continue
        if 1 < len(dp_obj.proofs):
            break
    print(f"Success after {success_file} files")
    assert dp_obj is not None
    assert f_info is not None

    formatter = fmt_from_conf(formatter_conf)
    example = formatter.example_from_step(
        0, dp_obj.proofs[1], dp_obj, f_info, Split.TRAIN, data_loc, None
    )
    print(example.input)
    print(example.output)


def one_file(
    file: str, data_split: DataSplit, data_loc: str, formatter: LmFormatter
) -> None:
    file_info, split = file_from_split(file, data_split)
    file_dp = file_info.get_dp(data_loc)
    examples: list[LmExample] = []
    for proof in file_dp.proofs:
        for i, step in enumerate(proof.steps):
            example = formatter.example_from_step(
                i, proof, file_dp, file_info, split, data_loc, None
            )
            examples.append(example)
    return examples
=======
def get_file_info(data_split: DataSplit, repo_name: str) -> tuple[FileInfo, Split]:
    for split in Split:
        for file_info in data_split.get_file_list(split):
            if file_info.file == repo_name:
                return file_info, split
    raise ValueError(f"File {repo_name} not found.")


def observe_single_file(
    data_split: DataSplit, file: str, formatter: LmFormatter
) -> None:
    test_file_info, split = get_file_info(data_split, file)
    dp_obj = test_file_info.get_dp(data_loc)
    examples: list[LmExample] = []
    for i, proof in enumerate(dp_obj.proofs):
        print(f"Starting Proof {i}")
        for j, step in tqdm(enumerate(proof.steps)):
            example = formatter.example_from_step(
                j, proof, dp_obj, test_file_info, split, data_loc, None
            )
            examples.append(example)
    ipdb.set_trace()


def find_issues(data_split: DataSplit, data_loc: str, proof_loc: str):
    file_count = 0
    for split in Split:
        for file_info in data_split.get_file_list(split):
            try:
                dp_obj = file_info.get_dp(data_loc)
            except FileNotFoundError:
                continue
            if 1 < len(dp_obj.proofs) and os.path.exists(
                os.path.join(proof_loc, file_info.dp_name)
            ):
                proof2 = dp_obj.proofs[1]
                example = formatter.example_from_step(
                    0, proof2, dp_obj, file_info, split, data_loc, None
                )
                if example.input.startswith("<F><P>"):
                    ipdb.set_trace()
            file_count += 1
            print("Num files:", file_count)
>>>>>>> 727d63ef


proof_bank_loc = "/home/kthompson/coq-modeling/proof-goals"

formatter_conf = {
    "alias": "proof-ret",
    "proof_bank_loc": proof_bank_loc,
    "model_name": "codellama/CodeLlama-7b-hf",
    "state_num_tokens": 220,
    "script_num_tokens": 50,
    "statement_num_tokens": 60,
    "ret_proof_state_tokens": 60,
    "ret_proof_script_tokens": 50,
    "n_step_sampler": {
        "alias": "one",
    },
    "direct_num_steps": False,
}

data_split = DataSplit.load("splits/random-split.json")
<<<<<<< HEAD

one_file_name = "repos/snu-sf-paco/src/paco13.v"

formatter = fmt_from_conf(formatter_conf)

one_file(one_file_name, data_split, data_loc, formatter)
=======
data_loc = "raw-data/coq-dataset"
# test_file = "repos/ppedrot-vitef/sheaves/sheaf.v"
# test_file = "repos/tildedave-coq-playground/groups.v"
test_file = "repos/Vickyswj-DiracRepr/Dirac/src/com/reComplex.v"
formatter = fmt_from_conf(formatter_conf)

observe_single_file(data_split, test_file, formatter)
# find_issues(data_split, data_loc, proof_bank_loc)
>>>>>>> 727d63ef
<|MERGE_RESOLUTION|>--- conflicted
+++ resolved
@@ -7,7 +7,6 @@
 from tactic_gen.lm_example import fmt_from_conf, LmFormatter, LmExample
 
 
-<<<<<<< HEAD
 def all_files(data_split: DataSplit, formatter: LmFormatter):
     dp_obj: Optional[DatasetFile] = None
     f_info: Optional[FileInfo] = None
@@ -48,52 +47,6 @@
             )
             examples.append(example)
     return examples
-=======
-def get_file_info(data_split: DataSplit, repo_name: str) -> tuple[FileInfo, Split]:
-    for split in Split:
-        for file_info in data_split.get_file_list(split):
-            if file_info.file == repo_name:
-                return file_info, split
-    raise ValueError(f"File {repo_name} not found.")
-
-
-def observe_single_file(
-    data_split: DataSplit, file: str, formatter: LmFormatter
-) -> None:
-    test_file_info, split = get_file_info(data_split, file)
-    dp_obj = test_file_info.get_dp(data_loc)
-    examples: list[LmExample] = []
-    for i, proof in enumerate(dp_obj.proofs):
-        print(f"Starting Proof {i}")
-        for j, step in tqdm(enumerate(proof.steps)):
-            example = formatter.example_from_step(
-                j, proof, dp_obj, test_file_info, split, data_loc, None
-            )
-            examples.append(example)
-    ipdb.set_trace()
-
-
-def find_issues(data_split: DataSplit, data_loc: str, proof_loc: str):
-    file_count = 0
-    for split in Split:
-        for file_info in data_split.get_file_list(split):
-            try:
-                dp_obj = file_info.get_dp(data_loc)
-            except FileNotFoundError:
-                continue
-            if 1 < len(dp_obj.proofs) and os.path.exists(
-                os.path.join(proof_loc, file_info.dp_name)
-            ):
-                proof2 = dp_obj.proofs[1]
-                example = formatter.example_from_step(
-                    0, proof2, dp_obj, file_info, split, data_loc, None
-                )
-                if example.input.startswith("<F><P>"):
-                    ipdb.set_trace()
-            file_count += 1
-            print("Num files:", file_count)
->>>>>>> 727d63ef
-
 
 proof_bank_loc = "/home/kthompson/coq-modeling/proof-goals"
 
@@ -113,20 +66,9 @@
 }
 
 data_split = DataSplit.load("splits/random-split.json")
-<<<<<<< HEAD
 
 one_file_name = "repos/snu-sf-paco/src/paco13.v"
 
 formatter = fmt_from_conf(formatter_conf)
 
-one_file(one_file_name, data_split, data_loc, formatter)
-=======
-data_loc = "raw-data/coq-dataset"
-# test_file = "repos/ppedrot-vitef/sheaves/sheaf.v"
-# test_file = "repos/tildedave-coq-playground/groups.v"
-test_file = "repos/Vickyswj-DiracRepr/Dirac/src/com/reComplex.v"
-formatter = fmt_from_conf(formatter_conf)
-
-observe_single_file(data_split, test_file, formatter)
-# find_issues(data_split, data_loc, proof_bank_loc)
->>>>>>> 727d63ef
+one_file(one_file_name, data_split, data_loc, formatter)