--- conflicted
+++ resolved
@@ -128,38 +128,14 @@
             fout.write(contents)
 
 
-<<<<<<< HEAD
 def get_ground_truth_proof_steps(
-=======
-def get_ground_truth_proof(eval_obj: EvalSearchResult) -> Optional[str]:
-    with open(eval_obj.orig_file_path, "r") as fin:
-        orig_file_str = fin.read()
-    clean_proof_prefix = eval_obj.proof_prefix.rstrip().rstrip(SEARCH_TOKEN).rstrip()
-    if not orig_file_str.startswith(clean_proof_prefix):
-        return None
-    remaining_file = orig_file_str[len(clean_proof_prefix) :]
-    qed_idx = remaining_file.find("Qed.")
-    if qed_idx == -1:
-        return None
-    return remaining_file[: (qed_idx + 1)]
-
-
-def get_ground_truth_proofs(
->>>>>>> 61c79ab8
     eval_dir: str, proof_files: list[str]
 ) -> list[list[str]]:
     ground_truths: list[list[str]] = []
     for pf in proof_files:
-<<<<<<< HEAD
         eval_loc = os.path.join(eval_dir, pf)
         eval_obj = EvalSearchResult.load(eval_loc)
         ground_truths.append(eval_obj.ground_truth_steps)
-=======
-        with open(os.path.join(eval_dir, pf), "r") as fin:
-            eval_data = json.load(fin)
-            eval_obj = EvalSearchResult.eval_from_json(eval_data)
-        ground_truths.append(get_ground_truth_proof(eval_obj))
->>>>>>> 61c79ab8
     return ground_truths
 
 
